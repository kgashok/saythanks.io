--- conflicted
+++ resolved
@@ -1,14 +1,9 @@
 /* The Sun icon in the header should not have an underline */
 @font-face {
-<<<<<<< HEAD
-    font-family: 'SerendipityFont';
-    src: url('/static/fonts/SerendipityScript.woff2') format('woff2');
-=======
     /* HuiFont is a Japanese handwriting free font.
        http://hp.vector.co.jp/authors/VA039499/ */
     font-family: 'SerendityFont';
     src: url('/static/fonts/SerendityScript.woff2') format('woff2');
->>>>>>> 05de5f42
     font-weight: normal;
     font-style: normal;
     
@@ -46,12 +41,8 @@
 }
 
 .note {
-<<<<<<< HEAD
-    font-family: 'Annie Use Your Telescope', 'SerendipityFont', cursive!important;
+    font-family: 'Annie Use Your Telescope', 'SerendityFont', cursive!important;
     /*font-family: 'Annie Use Your Telescope', 'HuiFont', cursive!important; */
-=======
-    font-family: 'Annie Use Your Telescope', 'SerendityFont', cursive!important;
->>>>>>> 05de5f42
     font-size: 2.35rem;
     white-space: pre-wrap!important;
 }
