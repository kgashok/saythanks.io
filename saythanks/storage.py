--- conflicted
+++ resolved
@@ -1,189 +1,183 @@
-import os
-
-import records
-import sqlalchemy
-from auth0.v2.management import Auth0
-
-from . import myemail
-
-# Auth0 API Client
-auth0_domain = os.environ['AUTH0_DOMAIN']
-auth0_token = os.environ['AUTH0_JWT_TOKEN']
-auth0 = Auth0(auth0_domain, auth0_token)
-
-# Database connection.
-db = records.Database()
-
-# Storage Models
-# Note: Some of these are a little fancy (send email and such).
-# --------------
-
-
-class Note(object):
-    """A generic note of thankfulness."""
-
-    def __init__(self):
-        self.body = None
-        self.byline = None
-        self.inbox = None
-        self.archived = None
-
-    def __repr__(self):
-        return '<Note size={}>'.format(len(self.body))
-
-    @classmethod
-    def fetch(cls, uuid):
-        self = cls()
-        q = "SELECT * FROM notes WHERE uuid=:uuid"
-        r = db.query(q, uuid=uuid)
-
-        self.body = r[0]['body']
-        self.byline = r[0]['byline']
-        self.uuid = uuid
-
-        return self
-
-    @classmethod
-    def from_inbox(cls, inbox, body, byline, archived=False, uuid=None):
-        """Creates a Note instance from a given inbox."""
-        self = cls()
-
-        self.body = body
-        self.byline = byline
-        self.uuid = uuid
-        self.archived = archived
-        self.inbox = Inbox(inbox)
-
-        return self
-
-    @classmethod
-    def does_exist(cls, uuid):
-        q = 'SELECT * from notes where uuid = :uuid'
-        try:
-            r = db.query(q, uuid=uuid).all()
-        # Catch SQL Errors here.
-        except sqlalchemy.exc.DataError:
-            return False
-
-        return bool(len(r))
-
-    def store(self):
-        """Stores the Note instance to the database."""
-        q = 'INSERT INTO notes (body, byline, inboxes_auth_id) VALUES (:body, :byline, :inbox)'
-        db.query(q, body=self.body, byline=self.byline,
-                 inbox=self.inbox.auth_id)
-
-    def archive(self):
-        q = "UPDATE notes SET archived = 't' WHERE uuid = :uuid"
-        db.query(q, uuid=self.uuid)
-
-    def notify(self, email_address):
-        myemail.notify(self, email_address)
-
-
-class Inbox(object):
-    """A registered inbox for a given user (provided by Auth0)."""
-
-    def __init__(self, slug):
-        self.slug = slug
-
-    @property
-    def auth_id(self):
-        q = "SELECT * FROM inboxes WHERE slug=:inbox"
-        r = db.query(q, inbox=self.slug).all()
-        return r[0]['auth_id']
-
-    @classmethod
-    def is_linked(cls, auth_id):
-        q = 'SELECT * from inboxes where auth_id = :auth_id'
-        r = db.query(q, auth_id=auth_id).all()
-        return bool(len(r))
-
-    @classmethod
-    def store(cls, slug, auth_id):
-        q = 'INSERT into inboxes (slug, auth_id) VALUES (:slug, :auth_id)'
-        r = db.query(q, slug=slug, auth_id=auth_id)
-
-        return cls(slug)
-
-    @classmethod
-    def does_exist(cls, slug):
-        q = 'SELECT * from inboxes where slug = :slug'
-        r = db.query(q, slug=slug).all()
-        return bool(len(r))
-
-    @classmethod
-    def is_email_enabled(cls, slug):
-        q = 'SELECT email_enabled FROM inboxes where slug = :slug'
-        r = db.query(q, slug=slug).all()
-        return bool(r[0]['email_enabled'])
-
-    @classmethod
-    def disable_email(cls, slug):
-        q = 'update inboxes set email_enabled = false where slug = :slug'
-        r = db.query(q, slug=slug)
-
-    @classmethod
-    def enable_email(cls, slug):
-        q = 'update inboxes set email_enabled = true where slug = :slug'
-        r = db.query(q, slug=slug)
-
-    @classmethod
-    def is_enabled(cls, slug):
-        q = 'SELECT enabled FROM inboxes where slug = :slug'
-        r = db.query(q, slug=slug).all()
-        return bool(r[0]['enabled'])
-
-    @classmethod
-    def disable_account(cls, slug):
-        q = 'update inboxes set enabled = false where slug = :slug'
-        r = db.query(q, slug=slug)
-
-    @classmethod
-    def enable_account(cls, slug):
-        q = 'update inboxes set enabled = true where slug = :slug'
-        r = db.query(q, slug=slug)
-
-    def submit_note(self, body, byline):
-        note = Note.from_inbox(self.slug, body, byline)
-        note.store()
-        return note
-
-    @property
-    def myemail(self):
-<<<<<<< HEAD
-        return auth0.users.get(self.auth_id)['email']
-        #emailinfo = auth0.users.get(self.auth_id)['email']
-        #print("myemail prop",emailinfo)
-        #return emailinfo 
-=======
-        emailinfo = auth0.users.get(self.auth_id)['email']
-        print("myemail prop", emailinfo)
-        return emailinfo
->>>>>>> 171d0edb
-
-    @property
-    def notes(self):
-        """Returns a list of notes, ordered reverse-chronologically."""
-        q = "SELECT * from notes where inboxes_auth_id = :auth_id and archived = 'f'"
-        r = db.query(q, auth_id=self.auth_id).all()
-
-        notes = [Note.from_inbox(
-            self.slug, n['body'], n['byline'], n['archived'], n['uuid']) for n in r]
-        return notes[::-1]
-
-    def export(self, format):
-        q = "SELECT * from notes where inboxes_auth_id = :auth_id and archived = 'f'"
-        r = db.query(q, auth_id=self.auth_id)
-
-        return r.export(format)
-
-    @property
-    def archived_notes(self):
-        """Returns a list of archived notes, ordered reverse-chronologically."""
-        q = "SELECT * from notes where inboxes_auth_id = :auth_id and archived = 't'"
-        r = db.query(q, auth_id=self.auth_id).all()
-
-        notes = [Note.from_inbox(
-            self.slug, n['body'], n['byline'], n['archived'], n['uuid']) for n in r]
-        return notes[::-1]+import os
+
+import records
+import sqlalchemy
+from auth0.v2.management import Auth0
+
+from . import myemail
+
+# Auth0 API Client
+auth0_domain = os.environ['AUTH0_DOMAIN']
+auth0_token = os.environ['AUTH0_JWT_TOKEN']
+auth0 = Auth0(auth0_domain, auth0_token)
+
+# Database connection.
+db = records.Database()
+
+# Storage Models
+# Note: Some of these are a little fancy (send email and such).
+# --------------
+
+
+class Note(object):
+    """A generic note of thankfulness."""
+
+    def __init__(self):
+        self.body = None
+        self.byline = None
+        self.inbox = None
+        self.archived = None
+
+    def __repr__(self):
+        return '<Note size={}>'.format(len(self.body))
+
+    @classmethod
+    def fetch(cls, uuid):
+        self = cls()
+        q = "SELECT * FROM notes WHERE uuid=:uuid"
+        r = db.query(q, uuid=uuid)
+
+        self.body = r[0]['body']
+        self.byline = r[0]['byline']
+        self.uuid = uuid
+
+        return self
+
+    @classmethod
+    def from_inbox(cls, inbox, body, byline, archived=False, uuid=None):
+        """Creates a Note instance from a given inbox."""
+        self = cls()
+
+        self.body = body
+        self.byline = byline
+        self.uuid = uuid
+        self.archived = archived
+        self.inbox = Inbox(inbox)
+
+        return self
+
+    @classmethod
+    def does_exist(cls, uuid):
+        q = 'SELECT * from notes where uuid = :uuid'
+        try:
+            r = db.query(q, uuid=uuid).all()
+        # Catch SQL Errors here.
+        except sqlalchemy.exc.DataError:
+            return False
+
+        return bool(len(r))
+
+    def store(self):
+        """Stores the Note instance to the database."""
+        q = 'INSERT INTO notes (body, byline, inboxes_auth_id) VALUES (:body, :byline, :inbox)'
+        db.query(q, body=self.body, byline=self.byline,
+                 inbox=self.inbox.auth_id)
+
+    def archive(self):
+        q = "UPDATE notes SET archived = 't' WHERE uuid = :uuid"
+        db.query(q, uuid=self.uuid)
+
+    def notify(self, email_address):
+        myemail.notify(self, email_address)
+
+
+class Inbox(object):
+    """A registered inbox for a given user (provided by Auth0)."""
+
+    def __init__(self, slug):
+        self.slug = slug
+
+    @property
+    def auth_id(self):
+        q = "SELECT * FROM inboxes WHERE slug=:inbox"
+        r = db.query(q, inbox=self.slug).all()
+        return r[0]['auth_id']
+
+    @classmethod
+    def is_linked(cls, auth_id):
+        q = 'SELECT * from inboxes where auth_id = :auth_id'
+        r = db.query(q, auth_id=auth_id).all()
+        return bool(len(r))
+
+    @classmethod
+    def store(cls, slug, auth_id):
+        q = 'INSERT into inboxes (slug, auth_id) VALUES (:slug, :auth_id)'
+        r = db.query(q, slug=slug, auth_id=auth_id)
+
+        return cls(slug)
+
+    @classmethod
+    def does_exist(cls, slug):
+        q = 'SELECT * from inboxes where slug = :slug'
+        r = db.query(q, slug=slug).all()
+        return bool(len(r))
+
+    @classmethod
+    def is_email_enabled(cls, slug):
+        q = 'SELECT email_enabled FROM inboxes where slug = :slug'
+        r = db.query(q, slug=slug).all()
+        return bool(r[0]['email_enabled'])
+
+    @classmethod
+    def disable_email(cls, slug):
+        q = 'update inboxes set email_enabled = false where slug = :slug'
+        r = db.query(q, slug=slug)
+
+    @classmethod
+    def enable_email(cls, slug):
+        q = 'update inboxes set email_enabled = true where slug = :slug'
+        r = db.query(q, slug=slug)
+
+    @classmethod
+    def is_enabled(cls, slug):
+        q = 'SELECT enabled FROM inboxes where slug = :slug'
+        r = db.query(q, slug=slug).all()
+        return bool(r[0]['enabled'])
+
+    @classmethod
+    def disable_account(cls, slug):
+        q = 'update inboxes set enabled = false where slug = :slug'
+        r = db.query(q, slug=slug)
+
+    @classmethod
+    def enable_account(cls, slug):
+        q = 'update inboxes set enabled = true where slug = :slug'
+        r = db.query(q, slug=slug)
+
+    def submit_note(self, body, byline):
+        note = Note.from_inbox(self.slug, body, byline)
+        note.store()
+        return note
+
+    @property
+    def myemail(self):
+        return auth0.users.get(self.auth_id)['email']
+        #emailinfo = auth0.users.get(self.auth_id)['email']
+        #print("myemail prop",emailinfo)
+        #return emailinfo 
+
+    @property
+    def notes(self):
+        """Returns a list of notes, ordered reverse-chronologically."""
+        q = "SELECT * from notes where inboxes_auth_id = :auth_id and archived = 'f'"
+        r = db.query(q, auth_id=self.auth_id).all()
+
+        notes = [Note.from_inbox(
+            self.slug, n['body'], n['byline'], n['archived'], n['uuid']) for n in r]
+        return notes[::-1]
+
+    def export(self, format):
+        q = "SELECT * from notes where inboxes_auth_id = :auth_id and archived = 'f'"
+        r = db.query(q, auth_id=self.auth_id)
+
+        return r.export(format)
+
+    @property
+    def archived_notes(self):
+        """Returns a list of archived notes, ordered reverse-chronologically."""
+        q = "SELECT * from notes where inboxes_auth_id = :auth_id and archived = 't'"
+        r = db.query(q, auth_id=self.auth_id).all()
+
+        notes = [Note.from_inbox(
+            self.slug, n['body'], n['byline'], n['archived'], n['uuid']) for n in r]
+        return notes[::-1]