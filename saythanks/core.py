--- conflicted
+++ resolved
@@ -1,565 +1,295 @@
-<<<<<<< HEAD
-# -*- coding: utf-8 -*-
-
-#  _____         _____ _           _
-# |   __|___ _ _|_   _| |_ ___ ___| |_ ___
-# |__   | .'| | | | | |   | .'|   | '_|_ -|
-# |_____|__,|_  | |_| |_|_|__,|_|_|_,_|___|
-#           |___|
-
-import os
-import json
-import requests
-
-from functools import wraps
-from flask import Flask, request, session, render_template, url_for
-from flask import abort, redirect, Markup, make_response
-from flask_common import Common
-from names import get_full_name
-from raven.contrib.flask import Sentry
-from flask_qrcode import QRcode
-from . import storage
-
-# Application Basics
-# ------------------
-
-app = Flask(__name__)
-QRcode(app)
-app.secret_key = os.environ.get('APP_SECRET', 'CHANGEME')
-app.debug = True
-
-# Flask-Common.
-common = Common(app)
-
-# Sentry for catching application errors in production.
-if 'SENTRY_DSN' in os.environ:
-    sentry = Sentry(app, dsn=os.environ['SENTRY_DSN'])
-
-# Auth0 Integration
-# -----------------
-
-auth_id = os.environ['AUTH0_CLIENT_ID']
-auth_secret = os.environ['AUTH0_CLIENT_SECRET']
-auth_callback_url = os.environ['AUTH0_CALLBACK_URL']
-auth_domain = os.environ['AUTH0_DOMAIN']
-auth_jwt_v2 = os.environ['AUTH0_JWT_V2_TOKEN']
-
-
-def requires_auth(f):
-    @wraps(f)
-    def decorated(*args, **kwargs):
-        if 'profile' not in session:
-            return redirect('/')
-        return f(*args, **kwargs)
-
-    return decorated
-
-
-# Application Routes
-# ------------------
-
-
-@app.route('/')
-def index():
-    return render_template('index.htm.j2',
-                           callback_url=auth_callback_url,
-                           auth_id=auth_id,
-                           auth_domain=auth_domain)
-
-
-@app.route('/inbox')
-@requires_auth
-def inbox():
-
-    # Auth0 stored account information.
-    profile = session['profile']
-
-    # Grab the inbox from the database.
-    inbox_db = storage.Inbox(profile['nickname'])
-
-    is_enabled = storage.Inbox.is_enabled(inbox_db.slug)
-
-    is_email_enabled = storage.Inbox.is_email_enabled(inbox_db.slug)
-
-    # Send over the list of all given notes for the user.
-    return render_template('inbox.htm.j2',
-                           user=profile, notes=inbox_db.notes,
-                           inbox=inbox_db, is_enabled=is_enabled,
-                           is_email_enabled=is_email_enabled)
-
-
-@app.route('/inbox/export/<format>')
-@requires_auth
-def inbox_export(file_format):
-
-    # Auth0 stored account information.
-    profile = session['profile']
-
-    # Grab the inbox from the database.
-    inbox_db = storage.Inbox(profile['nickname'])
-
-    # Send over the list of all given notes for the user.
-    response = make_response(inbox_db.export(file_format))
-    response.headers['Content-Disposition'] = 'attachment; filename=saythanks-inbox.csv'
-    response.headers['Content-type'] = 'text/csv'
-    return response
-
-
-@app.route('/inbox/archived')
-@requires_auth
-def archived_inbox():
-
-    # Auth0 stored account information.
-    profile = session['profile']
-
-    # Grab the inbox from the database.
-    inbox_db = storage.Inbox(profile['nickname'])
-
-    is_enabled = storage.Inbox.is_enabled(inbox_db.slug)
-
-    is_email_enabled = storage.Inbox.is_email_enabled(inbox_db.slug)
-
-    # Send over the list of all given notes for the user.
-    return render_template('inbox_archived.htm.j2',
-                           user=profile, notes=inbox_db.archived_notes,
-                           inbox=inbox_db, is_enabled=is_enabled,
-                           is_email_enabled=is_email_enabled)
-
-
-@app.route('/thanks')
-def thanks():
-    return render_template('thanks.htm.j2',
-                           callback_url=auth_callback_url,
-                           auth_id=auth_id,
-                           auth_domain=auth_domain)
-
-
-@app.route('/disable-email')
-@requires_auth
-def disable_email():
-    # Auth0 stored account information.
-    slug = session['profile']['email']
-    storage.Inbox.disable_email(slug)
-    return redirect(url_for('inbox'))
-
-
-@app.route('/enable-email')
-@requires_auth
-def enable_email():
-    # Auth0 stored account information.
-    slug = session['profile']['email']
-    storage.Inbox.enable_email(slug)
-    return redirect(url_for('inbox'))
-
-
-@app.route('/disable-inbox')
-@requires_auth
-def disable_inbox():
-    # Auth0 stored account information.
-    slug = session['profile']['email']
-    storage.Inbox.disable_account(slug)
-    return redirect(url_for('inbox'))
-
-
-@app.route('/enable-inbox')
-@requires_auth
-def enable_inbox():
-    # Auth0 stored account information.
-    slug = session['profile']['email']
-    storage.Inbox.enable_account(slug)
-    return redirect(url_for('inbox'))
-
-
-@app.route('/to/<inbox>', methods=['GET'])
-def display_submit_note(inbox):
-    if not storage.Inbox.does_exist(inbox):
-        abort(404)
-    elif not storage.Inbox.is_enabled(inbox):
-        abort(404)
-
-    fake_name = get_full_name()
-    return render_template('submit_note.htm.j2', user=inbox, fake_name=fake_name)
-
-
-@app.route('/note/<uuid>', methods=['GET'])
-def share_note(uuid):
-    """Share and display the note via an unique URL."""
-    # Abort if the note is not found.
-    if not storage.Note.does_exist(uuid):
-        abort(404)
-
-    note = storage.Note.fetch(uuid)
-
-    return render_template('share_note.htm.j2', note=note)
-
-
-@app.route('/inbox/archive/note/<uuid>', methods=['GET'])
-@requires_auth
-def archive_note(uuid):
-    """Set aside the note by moving it into an archive."""
-    # Auth0 stored account information.
-    profile = session['profile']
-
-    note = storage.Note.fetch(uuid)
-
-    # Archive the note.
-    note.archive()
-
-    # Redirect to the archived inbox.
-    return redirect(url_for('archived_inbox'))
-
-
-@app.route('/to/<inbox>/submit', methods=['POST'])
-def submit_note(inbox):
-    """Store note in database and send a copy to user's email."""
-    # Fetch the current inbox.
-    inbox_db = storage.Inbox(inbox)
-    body = request.form['body']
-
-    # Strip any HTML away.
-    body = Markup(body).striptags()
-    byline = Markup(request.form['byline']).striptags()
-
-    # Assert that the body has length.
-    if not body:
-        # Pretend that it was successful.
-        return redirect(url_for('thanks'))
-
-    # Store the incoming note to the database.
-    note = inbox_db.submit_note(body=body, byline=byline)
-
-    # Email the user the new note.
-    if storage.Inbox.is_email_enabled(inbox_db.slug):
-        # note.notify(email_address)
-        if session:
-            email_address = session['profile']['email']
-        else:
-            email_address = storage.Inbox.get_email(inbox_db.slug)
-        note.notify(email_address)
-
-    return redirect(url_for('thanks'))
-
-
-@app.route('/callback')
-def callback_handling():
-    code = request.args.get('code')
-
-    json_header = {'content-type': 'application/json',
-                   'Authorization': 'Bearer {0}'.format(auth_jwt_v2)}
-
-    token_url = 'https://{0}/oauth/token'.format(auth_domain)
-    token_payload = {
-        'client_id': auth_id,
-        'client_secret': auth_secret,
-        'redirect_uri': auth_callback_url,
-        'code': code,
-        'grant_type': 'authorization_code'
-    }
-
-    # Fetch User info from Auth0.
-    token_info = requests.post(token_url, data=json.dumps(
-        token_payload), headers=json_header).json()
-    user_url = 'https://{0}/userinfo?access_token={1}'.format(
-        auth_domain, token_info['access_token'])
-    user_info = requests.get(user_url).json()
-
-    user_info_url = 'https://{0}/api/v2/users/{1}'.format(
-        auth_domain, user_info['sub'])
-
-    user_detail_info = requests.get(user_info_url, headers=json_header).json()
-    # print(f"user_info:{user_info}, user_detail_info:{user_detail_info}")
-    print("user_url", user_url)
-    print("user_info_url", user_info_url)
-    print(f"user_info: {user_info}")
-    print(f"user_detail_info: {user_detail_info}")
-
-    # Add the 'user_info' to Flask session.
-    session['profile'] = user_info
-
-    # nickname = user_info['email']
-    nickname = user_detail_info['nickname']
-    email = user_detail_info['email']
-    userid = user_info['sub']
-    picture = user_detail_info['picture']
-    name = user_detail_info['name']
-    session['profile']['nickname'] = nickname
-    session['profile']['picture'] = picture
-    session['profile']['name'] = name
-    if not storage.Inbox.does_exist(nickname):
-        # Using nickname by default, can be changed manually later if needed.
-        storage.Inbox.store(nickname, userid, email)
-
-    return redirect(url_for('inbox'))
-=======
-# -*- coding: utf-8 -*-
-
-#  _____         _____ _           _
-# |   __|___ _ _|_   _| |_ ___ ___| |_ ___
-# |__   | .'| | | | | |   | .'|   | '_|_ -|
-# |_____|__,|_  | |_| |_|_|__,|_|_|_,_|___|
-#           |___|
-
-import os
-import json
-import requests
-
-from functools import wraps
-from flask import Flask, request, session, render_template, url_for
-from flask import abort, redirect, Markup, make_response
-from flask_common import Common
-from names import get_full_name
-from raven.contrib.flask import Sentry
-
-from . import storage
-
-# Application Basics
-# ------------------
-
-app = Flask(__name__)
-app.secret_key = os.environ.get('APP_SECRET', 'CHANGEME')
-app.debug = True
-
-# Flask-Common.
-common = Common(app)
-
-# Sentry for catching application errors in production.
-if 'SENTRY_DSN' in os.environ:
-    sentry = Sentry(app, dsn=os.environ['SENTRY_DSN'])
-
-# Auth0 Integration
-# -----------------
-
-auth_id = os.environ['AUTH0_CLIENT_ID']
-auth_secret = os.environ['AUTH0_CLIENT_SECRET']
-auth_callback_url = os.environ['AUTH0_CALLBACK_URL']
-auth_domain = os.environ['AUTH0_DOMAIN']
-
-
-def requires_auth(f):
-    @wraps(f)
-    def decorated(*args, **kwargs):
-        if 'profile' not in session:
-            return redirect('/')
-        return f(*args, **kwargs)
-
-    return decorated
-
-
-# Application Routes
-# ------------------
-
-
-@app.route('/')
-def index():
-    return render_template('index.htm.j2',
-        callback_url=auth_callback_url,
-        auth_id=auth_id,
-        auth_domain=auth_domain)
-
-
-@app.route('/inbox')
-@requires_auth
-def inbox():
-
-    # Auth0 stored account information.
-    profile = session['profile']
-
-    # Grab the inbox from the database.
-    inbox = storage.Inbox(profile['nickname'])
-
-    is_enabled = storage.Inbox.is_enabled(inbox.slug)
-
-    is_email_enabled = storage.Inbox.is_email_enabled(inbox.slug)
-
-    # Send over the list of all given notes for the user.
-    return render_template('inbox.htm.j2',
-    user=profile, notes=inbox.notes, inbox=inbox, is_enabled=is_enabled, is_email_enabled=is_email_enabled)
-
-@app.route('/inbox/export/<format>')
-@requires_auth
-def inbox_export(format):
-
-    # Auth0 stored account information.
-    profile = session['profile']
-
-    # Grab the inbox from the database.
-    inbox = storage.Inbox(profile['nickname'])
-
-    # Send over the list of all given notes for the user.
-    response = make_response(inbox.export(format))
-    response.headers['Content-Disposition'] = 'attachment; filename=saythanks-inbox.csv'
-    response.headers['Content-type'] = 'text/csv'
-    return response
-
-
-@app.route('/inbox/archived')
-@requires_auth
-def archived_inbox():
-
-    # Auth0 stored account information.
-    profile = session['profile']
-
-    # Grab the inbox from the database.
-    inbox = storage.Inbox(profile['nickname'])
-
-    is_enabled = storage.Inbox.is_enabled(inbox.slug)
-
-    is_email_enabled = storage.Inbox.is_email_enabled(inbox.slug)
-
-    # Send over the list of all given notes for the user.
-    return render_template('inbox_archived.htm.j2',
-    user=profile, notes=inbox.archived_notes, inbox=inbox, is_enabled=is_enabled, is_email_enabled=is_email_enabled)
-
-@app.route('/thanks')
-def thanks():
-    return render_template('thanks.htm.j2',
-        callback_url=auth_callback_url,
-        auth_id=auth_id,
-        auth_domain=auth_domain)
-
-
-@app.route('/disable-email')
-@requires_auth
-def disable_email():
-    # Auth0 stored account information.
-    slug = session['profile']['nickname']
-    storage.Inbox.disable_email(slug)
-    return redirect(url_for('inbox'))
-
-
-@app.route('/enable-email')
-@requires_auth
-def enable_email():
-    # Auth0 stored account information.
-    slug = session['profile']['nickname']
-    storage.Inbox.enable_email(slug)
-    return redirect(url_for('inbox'))
-
-
-@app.route('/disable-inbox')
-@requires_auth
-def disable_inbox():
-    # Auth0 stored account information.
-    slug = session['profile']['nickname']
-    storage.Inbox.disable_account(slug)
-    return redirect(url_for('inbox'))
-
-
-@app.route('/enable-inbox')
-@requires_auth
-def enable_inbox():
-    # Auth0 stored account information.
-    slug = session['profile']['nickname']
-    storage.Inbox.enable_account(slug)
-    return redirect(url_for('inbox'))
-
-
-@app.route('/to/<inbox>', methods=['GET'], defaults={"topic": "your project"})
-@app.route('/to/<inbox>/<topic>', methods=['GET'])
-def display_submit_note(inbox, topic):
-    if not storage.Inbox.does_exist(inbox):
-        abort(404)
-    elif not storage.Inbox.is_enabled(inbox):
-        abort(404)
-
-    fake_name = get_full_name()
-    return render_template(
-        'submit_note.htm.j2',
-        user=inbox,
-        topic=topic,
-        fake_name=fake_name)
-
-
-@app.route('/note/<uuid>', methods=['GET'])
-def share_note(uuid):
-
-    # Abort if the note is not found.
-    if not storage.Note.does_exist(uuid):
-        abort(404)
-
-    note = storage.Note.fetch(uuid)
-
-    return render_template('share_note.htm.j2', note=note)
-
-
-@app.route('/inbox/archive/note/<uuid>', methods=['GET'])
-@requires_auth
-def archive_note(uuid):
-
-    # Auth0 stored account information.
-    profile = session['profile']
-
-    note = storage.Note.fetch(uuid)
-
-    # Archive the note.
-    note.archive()
-
-    # Redirect to the archived inbox.
-    return redirect(url_for('archived_inbox'))
-
-
-@app.route('/to/<inbox>/submit', methods=['POST'])
-def submit_note(inbox):
-
-    # Fetch the current inbox.
-    inbox = storage.Inbox(inbox)
-
-    # Replace newlines with <br> tags.
-    body = request.form['body']
-    body = '---NEWLINE---'.join(body.split('\n'))
-
-    # Strip any HTML away.
-    body = Markup(body).striptags()
-    byline = Markup(request.form['byline']).striptags()
-
-    # Crazy hack to get br tags preserved.
-    body = '<br>'.join(body.split('---NEWLINE---'))
-
-    # Assert that the body has length.
-    if not body:
-        # Pretend that it was successful.
-        return redirect(url_for('thanks'))
-
-
-    # Store the incoming note to the database.
-    note = inbox.submit_note(body=body, byline=byline)
-
-    # Email the user the new note.
-    if storage.Inbox.is_email_enabled(inbox.slug):
-        note.notify(inbox.email)
-
-    return redirect(url_for('thanks'))
-
-
-@app.route('/callback')
-def callback_handling():
-    code = request.args.get('code')
-
-    json_header = {'content-type': 'application/json'}
-
-    token_url = 'https://{0}/oauth/token'.format(auth_domain)
-    token_payload = {
-        'client_id': auth_id,
-        'client_secret': auth_secret,
-        'redirect_uri': auth_callback_url,
-        'code': code,
-        'grant_type': 'authorization_code'
-    }
-
-    # Fetch User info from Auth0.
-    token_info = requests.post(token_url, data=json.dumps(token_payload), headers=json_header).json()
-    user_url = 'https://{0}/userinfo?access_token={1}'.format(auth_domain, token_info['access_token'])
-    user_info = requests.get(user_url).json()
-
-    # Add the 'user_info' to Flask session.
-    session['profile'] = user_info
-
-    nickname = user_info['nickname']
-    userid = user_info['user_id']
-
-    if not storage.Inbox.does_exist(nickname):
-        # Using nickname by default, can be changed manually later if needed.
-        storage.Inbox.store(nickname, userid)
-
-    return redirect(url_for('inbox'))
->>>>>>> 73b36fb1
+# -*- coding: utf-8 -*-
+
+#  _____         _____ _           _
+# |   __|___ _ _|_   _| |_ ___ ___| |_ ___
+# |__   | .'| | | | | |   | .'|   | '_|_ -|
+# |_____|__,|_  | |_| |_|_|__,|_|_|_,_|___|
+#           |___|
+
+import os
+import json
+import requests
+
+from functools import wraps
+from flask import Flask, request, session, render_template, url_for
+from flask import abort, redirect, Markup, make_response
+from flask_common import Common
+from names import get_full_name
+from raven.contrib.flask import Sentry
+from flask_qrcode import QRcode
+from . import storage
+
+# Application Basics
+# ------------------
+
+app = Flask(__name__)
+QRcode(app)
+app.secret_key = os.environ.get('APP_SECRET', 'CHANGEME')
+app.debug = True
+
+# Flask-Common.
+common = Common(app)
+
+# Sentry for catching application errors in production.
+if 'SENTRY_DSN' in os.environ:
+    sentry = Sentry(app, dsn=os.environ['SENTRY_DSN'])
+
+# Auth0 Integration
+# -----------------
+
+auth_id = os.environ['AUTH0_CLIENT_ID']
+auth_secret = os.environ['AUTH0_CLIENT_SECRET']
+auth_callback_url = os.environ['AUTH0_CALLBACK_URL']
+auth_domain = os.environ['AUTH0_DOMAIN']
+auth_jwt_v2 = os.environ['AUTH0_JWT_V2_TOKEN']
+
+
+def requires_auth(f):
+    @wraps(f)
+    def decorated(*args, **kwargs):
+        if 'profile' not in session:
+            return redirect('/')
+        return f(*args, **kwargs)
+
+    return decorated
+
+
+# Application Routes
+# ------------------
+
+
+@app.route('/')
+def index():
+    return render_template('index.htm.j2',
+                           callback_url=auth_callback_url,
+                           auth_id=auth_id,
+                           auth_domain=auth_domain)
+
+
+@app.route('/inbox')
+@requires_auth
+def inbox():
+
+    # Auth0 stored account information.
+    profile = session['profile']
+
+    # Grab the inbox from the database.
+    inbox_db = storage.Inbox(profile['nickname'])
+
+    is_enabled = storage.Inbox.is_enabled(inbox_db.slug)
+
+    is_email_enabled = storage.Inbox.is_email_enabled(inbox_db.slug)
+
+    # Send over the list of all given notes for the user.
+    return render_template('inbox.htm.j2',
+                           user=profile, notes=inbox_db.notes,
+                           inbox=inbox_db, is_enabled=is_enabled,
+                           is_email_enabled=is_email_enabled)
+
+
+@app.route('/inbox/export/<format>')
+@requires_auth
+def inbox_export(file_format):
+
+    # Auth0 stored account information.
+    profile = session['profile']
+
+    # Grab the inbox from the database.
+    inbox_db = storage.Inbox(profile['nickname'])
+
+    # Send over the list of all given notes for the user.
+    response = make_response(inbox_db.export(file_format))
+    response.headers['Content-Disposition'] = 'attachment; filename=saythanks-inbox.csv'
+    response.headers['Content-type'] = 'text/csv'
+    return response
+
+
+@app.route('/inbox/archived')
+@requires_auth
+def archived_inbox():
+
+    # Auth0 stored account information.
+    profile = session['profile']
+
+    # Grab the inbox from the database.
+    inbox_db = storage.Inbox(profile['nickname'])
+
+    is_enabled = storage.Inbox.is_enabled(inbox_db.slug)
+
+    is_email_enabled = storage.Inbox.is_email_enabled(inbox_db.slug)
+
+    # Send over the list of all given notes for the user.
+    return render_template('inbox_archived.htm.j2',
+                           user=profile, notes=inbox_db.archived_notes,
+                           inbox=inbox_db, is_enabled=is_enabled,
+                           is_email_enabled=is_email_enabled)
+
+
+@app.route('/thanks')
+def thanks():
+    return render_template('thanks.htm.j2',
+                           callback_url=auth_callback_url,
+                           auth_id=auth_id,
+                           auth_domain=auth_domain)
+
+
+@app.route('/disable-email')
+@requires_auth
+def disable_email():
+    # Auth0 stored account information.
+    slug = session['profile']['email']
+    storage.Inbox.disable_email(slug)
+    return redirect(url_for('inbox'))
+
+
+@app.route('/enable-email')
+@requires_auth
+def enable_email():
+    # Auth0 stored account information.
+    slug = session['profile']['email']
+    storage.Inbox.enable_email(slug)
+    return redirect(url_for('inbox'))
+
+
+@app.route('/disable-inbox')
+@requires_auth
+def disable_inbox():
+    # Auth0 stored account information.
+    slug = session['profile']['email']
+    storage.Inbox.disable_account(slug)
+    return redirect(url_for('inbox'))
+
+
+@app.route('/enable-inbox')
+@requires_auth
+def enable_inbox():
+    # Auth0 stored account information.
+    slug = session['profile']['email']
+    storage.Inbox.enable_account(slug)
+    return redirect(url_for('inbox'))
+
+
+@app.route('/to/<inbox>', methods=['GET'], defaults={"topic": "your project"})
+@app.route('/to/<inbox>/<topic>', methods=['GET'])
+def display_submit_note(inbox):
+    if not storage.Inbox.does_exist(inbox):
+        abort(404)
+    elif not storage.Inbox.is_enabled(inbox):
+        abort(404)
+
+    fake_name = get_full_name()
+    return render_template(
+        'submit_note.htm.j2',
+        user=inbox,
+        topic=topic,
+        fake_name=fake_name)
+
+@app.route('/note/<uuid>', methods=['GET'])
+def share_note(uuid):
+    """Share and display the note via an unique URL."""
+    # Abort if the note is not found.
+    if not storage.Note.does_exist(uuid):
+        abort(404)
+
+    note = storage.Note.fetch(uuid)
+
+    return render_template('share_note.htm.j2', note=note)
+
+
+@app.route('/inbox/archive/note/<uuid>', methods=['GET'])
+@requires_auth
+def archive_note(uuid):
+    """Set aside the note by moving it into an archive."""
+    # Auth0 stored account information.
+    profile = session['profile']
+
+    note = storage.Note.fetch(uuid)
+
+    # Archive the note.
+    note.archive()
+
+    # Redirect to the archived inbox.
+    return redirect(url_for('archived_inbox'))
+
+
+@app.route('/to/<inbox>/submit', methods=['POST'])
+def submit_note(inbox):
+    """Store note in database and send a copy to user's email."""
+    # Fetch the current inbox.
+    inbox_db = storage.Inbox(inbox)
+    body = request.form['body']
+
+    # Strip any HTML away.
+    body = Markup(body).striptags()
+    byline = Markup(request.form['byline']).striptags()
+
+    # Assert that the body has length.
+    if not body:
+        # Pretend that it was successful.
+        return redirect(url_for('thanks'))
+
+    # Store the incoming note to the database.
+    note = inbox_db.submit_note(body=body, byline=byline)
+
+    # Email the user the new note.
+    if storage.Inbox.is_email_enabled(inbox_db.slug):
+        # note.notify(email_address)
+        if session:
+            email_address = session['profile']['email']
+        else:
+            email_address = storage.Inbox.get_email(inbox_db.slug)
+        note.notify(email_address)
+
+    return redirect(url_for('thanks'))
+
+
+@app.route('/callback')
+def callback_handling():
+    code = request.args.get('code')
+
+    json_header = {'content-type': 'application/json',
+                   'Authorization': 'Bearer {0}'.format(auth_jwt_v2)}
+
+    token_url = 'https://{0}/oauth/token'.format(auth_domain)
+    token_payload = {
+        'client_id': auth_id,
+        'client_secret': auth_secret,
+        'redirect_uri': auth_callback_url,
+        'code': code,
+        'grant_type': 'authorization_code'
+    }
+
+    # Fetch User info from Auth0.
+    token_info = requests.post(token_url, data=json.dumps(
+        token_payload), headers=json_header).json()
+    user_url = 'https://{0}/userinfo?access_token={1}'.format(
+        auth_domain, token_info['access_token'])
+    user_info = requests.get(user_url).json()
+
+    user_info_url = 'https://{0}/api/v2/users/{1}'.format(
+        auth_domain, user_info['sub'])
+
+    user_detail_info = requests.get(user_info_url, headers=json_header).json()
+    # print(f"user_info:{user_info}, user_detail_info:{user_detail_info}")
+    print("user_url", user_url)
+    print("user_info_url", user_info_url)
+    print(f"user_info: {user_info}")
+    print(f"user_detail_info: {user_detail_info}")
+
+    # Add the 'user_info' to Flask session.
+    session['profile'] = user_info
+
+    # nickname = user_info['email']
+    nickname = user_detail_info['nickname']
+    email = user_detail_info['email']
+    userid = user_info['sub']
+    picture = user_detail_info['picture']
+    name = user_detail_info['name']
+    session['profile']['nickname'] = nickname
+    session['profile']['picture'] = picture
+    session['profile']['name'] = name
+    if not storage.Inbox.does_exist(nickname):
+        # Using nickname by default, can be changed manually later if needed.
+        storage.Inbox.store(nickname, userid, email)
+
+    return redirect(url_for('inbox'))