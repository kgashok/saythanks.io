--- conflicted
+++ resolved
@@ -13,11 +13,7 @@
 
 ### Conversion to Markdown File
 
-<<<<<<< HEAD
 _NOTE:_ Conversion to markdown file version was achieved using this [online](https://products.aspose.app/words/conversion/word-to-md 
 ) service
 
 
-=======
-Using https://products.aspose.app/words/conversion/word-to-md
->>>>>>> caed8015
