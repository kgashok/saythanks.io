--- conflicted
+++ resolved
@@ -91,14 +91,8 @@
 [homepage]: http://contributor-covenant.org
 [version]: http://contributor-covenant.org/version/1/4/
 
-<<<<<<< HEAD
 
 ### Suggested Changes
 
 Please take a look at the following link for ideas: 
-=======
-### Suggested Changes
-
-Please take a look at the following link for ideas:
->>>>>>> ff98f37e
 https://github.com/formly-js/angular-formly/blob/master/CONTRIBUTING.md